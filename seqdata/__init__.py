--- conflicted
+++ resolved
@@ -1,6 +1,4 @@
 """Annotated sequence data"""
-
-<<<<<<< HEAD
 try:
     import importlib.metadata as importlib_metadata
 except ModuleNotFoundError:
@@ -9,14 +7,8 @@
 package_name = "seqdata"
 __version__ = importlib_metadata.version(package_name)
 
-from ._io.bed_ops import (
-    add_bed_to_sdata,
-    mark_sequences_for_classification,
-    read_bedlike,
-)
-=======
 from ._io.bed_ops import add_bed_to_sdata, label_overlapping_regions, read_bedlike
->>>>>>> d08356e8
+
 from ._io.read import (
     read_bam,
     read_bigwig,
