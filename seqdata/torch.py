--- conflicted
+++ resolved
@@ -182,26 +182,6 @@
         np.arange(np.prod(dim_sizes, dtype=int), dtype=np.intp),  # type: ignore
     )
     data: Dict[Hashable, NDArray] = {
-<<<<<<< HEAD
-        k: arr.to_numpy()
-        for k, arr in sdata[variables].transpose(*sample_dims, ...).items()
-    }
-
-    def collate_fn(indices: List[np.intp]):
-        _idxs = np.unravel_index(indices, dim_sizes)
-
-        # improve performance by sorted indexing
-        if len(_idxs) == 1:
-            _idxs = _idxs[0]
-            _idxs.sort()
-
-        idxs = {}
-        for var, arr in sdata[variables].data_vars.items():
-            idxs[var] = [_idxs[i] for i, d in enumerate(sample_dims) if d in arr.dims]
-
-        # select data
-        out = {k: data[k][idxs[k]] for k in data}
-=======
         var: arr.to_numpy()
         for var, arr in sdata[variables].transpose(*sample_dims, ...).items()
     }
@@ -220,7 +200,6 @@
 
         # select data
         out = {var: data[var][idxs[var]] for var in data}
->>>>>>> 30fabbca
         out = cast(Dict[str, NDArray], out)
 
         # apply transforms
