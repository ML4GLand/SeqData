--- conflicted
+++ resolved
@@ -95,37 +95,15 @@
     zarr_version: Optional[int] = None,
 ):
     sdata = sdata.reset_encoding()
-<<<<<<< HEAD
-    if load_first:
-        sdata.load()
-    else:
-=======
 
     for arr in sdata.data_vars.values():
         if "_FillValue" in arr.attrs:
             del arr.attrs["_FillValue"]
 
->>>>>>> d08356e8
         # rechunk non-uniform chunking
         # Use chunk size that is:
         # 1. most frequent
         # 2. to break ties, largest
-<<<<<<< HEAD
-        for arr in sdata.data_vars.values():
-            if arr.chunksizes is not None:
-                new_chunks = {}
-                chunk: Tuple[int, ...]
-                for dim, chunk in arr.chunksizes.items():
-                    if len(chunk) > 1 and (
-                        (len(set(chunk[:-1])) > 1 or chunk[-2] > chunk[-1])
-                    ):
-                        chunks, counts = np.unique(chunk, return_counts=True)
-                        chunk_size = chunks[counts == counts.max()].max()
-                        new_chunks[dim] = chunk_size
-                    else:
-                        new_chunks[dim] = chunk
-                arr.chunk(new_chunks)
-=======
         if arr.chunksizes is not None:
             new_chunks = {}
             for dim, chunk in arr.chunksizes.items():
@@ -138,7 +116,6 @@
                 else:
                     new_chunks[dim] = chunk
             arr.chunk(new_chunks)
->>>>>>> d08356e8
 
     sdata.to_zarr(
         store=store,
